package grafana

import (
	"os"
	"crypto/sha256"
	"context"
	"encoding/json"
	"fmt"
	"strconv"
	"strings"

	"github.com/hashicorp/terraform-plugin-sdk/v2/diag"
	"github.com/hashicorp/terraform-plugin-sdk/v2/helper/schema"

	gapi "github.com/grafana/grafana-api-golang-client"
)

func ResourceDashboard() *schema.Resource {
	return &schema.Resource{

		Description: `
Manages Grafana dashboards.

* [Official documentation](https://grafana.com/docs/grafana/latest/dashboards/)
* [HTTP API](https://grafana.com/docs/grafana/latest/http_api/dashboard/)
`,

		CreateContext: CreateDashboard,
		ReadContext:   ReadDashboard,
		UpdateContext: UpdateDashboard,
		DeleteContext: DeleteDashboard,
		Importer: &schema.ResourceImporter{
			StateContext: schema.ImportStatePassthroughContext,
		},

		Schema: map[string]*schema.Schema{
			"uid": {
				Type:     schema.TypeString,
				Computed: true,
				Description: "The unique identifier of a dashboard. This is used to construct its URL. " +
					"It’s automatically generated if not provided when creating a dashboard. " +
					"The uid allows having consistent URLs for accessing dashboards and when syncing dashboards between multiple Grafana installs. ",
			},
			"slug": {
				Type:        schema.TypeString,
				Computed:    true,
				Description: "URL friendly version of the dashboard title. This field is deprecated, please use `uid` instead.",
				Deprecated:  "Use `uid` instead.",
			},
			"dashboard_id": {
				Type:        schema.TypeInt,
				Computed:    true,
				Description: "The numeric ID of the dashboard computed by Grafana.",
			},
			"version": {
				Type:     schema.TypeInt,
				Computed: true,
				Description: "Whenever you save a version of your dashboard, a copy of that version is saved " +
					"so that previous versions of your dashboard are not lost.",
			},
			"folder": {
				Type:        schema.TypeInt,
				Optional:    true,
				ForceNew:    true,
				Description: "The id of the folder to save the dashboard in.",
			},
			"config_json": {
				Type:         schema.TypeString,
				Required:     true,
				StateFunc:    normalizeDashboardConfigJSON,
				ValidateFunc: validateDashboardConfigJSON,
				Description:  "The complete dashboard model JSON.",
			},
			"overwrite": {
				Type:        schema.TypeBool,
				Optional:    true,
				Description: "Set to true if you want to overwrite existing dashboard with newer version, same dashboard title in folder or same dashboard uid.",
			},
		},
		SchemaVersion: 1,
		StateUpgraders: []schema.StateUpgrader{
			{
				Type:    resourceDashboardV0().CoreConfigSchema().ImpliedType(),
				Upgrade: resourceDashboardStateUpgradeV0,
				Version: 0,
			},
		},
	}
}

<<<<<<< HEAD
			"config_json_sha256": {
				Type:     schema.TypeBool,
				Optional: true,
				ValidateFunc: func(val interface{}, key string) (warns []string, errs []error) {
					if val.(bool) == true {
						os.Setenv("GRAFANA_CONFIG_JSON_SHA256", "yes")
					}
					return
				},
				Description: "Set to true if you want to save only the sha256sum instead of complete dashboard model JSON in the tfstate.",
			},

=======
// resourceDashboardV0 is the original schema for this resource. For a long
// time we relied on the `slug` field as our ID - even long after it was
// deprecated in Grafana. In Grafana 8, slug endpoints were completely removed
// so we had to finally move away from it and start using UID.
func resourceDashboardV0() *schema.Resource {
	return &schema.Resource{
		Schema: map[string]*schema.Schema{
			"slug": {
				Type:     schema.TypeString,
				Computed: true,
			},
			"dashboard_id": {
				Type:     schema.TypeInt,
				Computed: true,
			},
			"folder": {
				Type:     schema.TypeInt,
				Optional: true,
				ForceNew: true,
			},
			"config_json": {
				Type:         schema.TypeString,
				Required:     true,
				StateFunc:    normalizeDashboardConfigJSON,
				ValidateFunc: validateDashboardConfigJSON,
			},
>>>>>>> 944df9c5
			"overwrite": {
				Type:     schema.TypeBool,
				Optional: true,
			},
		},
	}
}

// resourceDashboardStateUpgradeV0 migrates from version 0 of this resource's
// schema to version 1.
// * Use UID instead of slug. Slug was deprecated in Grafana 5 in favor of UID.
//   Slug API endpoints were removed in Grafana 8.
// * Version field added to schema.
func resourceDashboardStateUpgradeV0(ctx context.Context, rawState map[string]interface{}, meta interface{}) (map[string]interface{}, error) {
	client := meta.(*client).gapi
	dashboardID := int64(rawState["dashboard_id"].(float64))
	params := map[string]string{
		"type":         "dash-db",
		"dashboardIds": strconv.FormatInt(dashboardID, 10),
	}
	resp, err := client.FolderDashboardSearch(params)
	if err != nil {
		return nil, fmt.Errorf("Error attempting to migrate state. Grafana returned an error while searching for dashboard with ID %s: %s", params["dashboardIds"], err)
	}
	switch {
	case len(resp) > 1:
		// Search endpoint returned multiple dashboards. This is not likely.
		return nil, fmt.Errorf("Error attempting to migrate state. Many dashboards returned by Grafana while searching for dashboard with ID, %s", params["dashboardIds"])
	case len(resp) == 0:
		// Dashboard does not exist. Let Terraform recreate it.
		return rawState, nil
	}
	uid := resp[0].UID
	rawState["id"] = uid
	rawState["uid"] = uid
	dashboard, err := client.DashboardByUID(uid)
	// Set version if we can.
	// In the unlikely event that we don't get a dashboard back, we don't return
	// an error because Terraform will be able to reconcile this field without
	// much trouble.
	if err == nil && dashboard != nil {
		rawState["version"] = int64(dashboard.Model["version"].(float64))
	}
	return rawState, nil
}

func CreateDashboard(ctx context.Context, d *schema.ResourceData, meta interface{}) diag.Diagnostics {
	client := meta.(*client).gapi
	dashboard := makeDashboard(d)
	resp, err := client.NewDashboard(dashboard)
	if err != nil {
		return diag.FromErr(err)
	}
	d.SetId(resp.UID)
	d.Set("uid", resp.UID)
	return ReadDashboard(ctx, d, meta)
}

func ReadDashboard(ctx context.Context, d *schema.ResourceData, meta interface{}) diag.Diagnostics {
	client := meta.(*client).gapi
	uid := d.Id()
	dashboard, err := client.DashboardByUID(uid)
	var diags diag.Diagnostics
	if err != nil {
		if strings.HasPrefix(err.Error(), "status: 404") {
			diags = append(diags, diag.Diagnostic{
				Severity: diag.Warning,
				Summary:  fmt.Sprintf("Dashboard %q is in state, but no longer exists in grafana", uid),
				Detail:   fmt.Sprintf("%q will be recreated when you apply", uid),
			})
			d.SetId("")
			return diags
		} else {
			return diag.FromErr(err)
		}
	}

	d.SetId(dashboard.Model["uid"].(string))
	d.Set("uid", dashboard.Model["uid"].(string))
	d.Set("slug", dashboard.Meta.Slug)
	d.Set("folder", dashboard.Folder)
	d.Set("dashboard_id", int64(dashboard.Model["id"].(float64)))
	d.Set("version", int64(dashboard.Model["version"].(float64)))

	configJSONBytes, err := json.Marshal(dashboard.Model)
	if err != nil {
		return diag.FromErr(err)
	}
	remoteDashJSON := unmarshalDashboardConfigJSON(string(configJSONBytes))

	// If `uid` is not set in configuration, we need to delete it from the
	// dashboard JSON we just read from the Grafana API. This is so it does not
	// create a diff. We can assume the uid was randomly generated by Grafana or
	// it was removed after dashboard creation. In any case, the user doesn't
	// care to manage it.
	if configJson := d.Get("config_json").(string); configJson != "" {
		configuredDashJSON := unmarshalDashboardConfigJSON(configJson)
		if _, ok := configuredDashJSON["uid"].(string); !ok {
			delete(remoteDashJSON, "uid")
		}
	}

	configJSON := normalizeDashboardConfigJSON(remoteDashJSON)
	d.Set("config_json", configJSON)

<<<<<<< HEAD
	if d.Get("config_json_sha256").(bool) == true {
		configHash := sha256.Sum256([]byte(configJSON))
		d.Set("config_json", string(configHash[:]))
	} else {
		d.Set("config_json", configJSON)
	}

	return nil
=======
	return diags
>>>>>>> 944df9c5
}

func UpdateDashboard(ctx context.Context, d *schema.ResourceData, meta interface{}) diag.Diagnostics {
	client := meta.(*client).gapi
	dashboard := makeDashboard(d)
	dashboard.Model["id"] = d.Get("dashboard_id").(int)
	dashboard.Overwrite = true
	resp, err := client.NewDashboard(dashboard)
	if err != nil {
		return diag.FromErr(err)
	}
	d.SetId(resp.UID)
	d.Set("uid", resp.UID)
	return ReadDashboard(ctx, d, meta)
}

func DeleteDashboard(ctx context.Context, d *schema.ResourceData, meta interface{}) diag.Diagnostics {
	client := meta.(*client).gapi
	uid := d.Id()
	err := client.DeleteDashboardByUID(uid)
	var diags diag.Diagnostics
	if err != nil && !strings.HasPrefix(err.Error(), "status: 404") {
		return diag.FromErr(err)
	}
	return diags
}

func makeDashboard(d *schema.ResourceData) gapi.Dashboard {
	dashboard := gapi.Dashboard{
		Folder:    int64(d.Get("folder").(int)),
		Overwrite: d.Get("overwrite").(bool),
	}
	configJSON := d.Get("config_json").(string)
	dashboardJSON := unmarshalDashboardConfigJSON(configJSON)
	delete(dashboardJSON, "id")
	delete(dashboardJSON, "version")
	dashboard.Model = dashboardJSON
	return dashboard
}

// unmarshalDashboardConfigJSON is a convenience func for unmarshalling
// `config_json` field.
func unmarshalDashboardConfigJSON(configJSON string) map[string]interface{} {
	dashboardJSON := map[string]interface{}{}
	err := json.Unmarshal([]byte(configJSON), &dashboardJSON)
	if err != nil {
		// The validate function should've taken care of this.
		panic("Attempted to unmarshal invalid JSON. This unexpectedly got past schema validation.")
	}
	return dashboardJSON
}

// validateDashboardConfigJSON is the ValidateFunc for `config_json`. It
// ensures its value is valid JSON.
func validateDashboardConfigJSON(config interface{}, k string) ([]string, []error) {
	configJSON := config.(string)
	configMap := map[string]interface{}{}
	err := json.Unmarshal([]byte(configJSON), &configMap)
	if err != nil {
		return nil, []error{err}
	}
	return nil, nil
}

// normalizeDashboardConfigJSON is the StateFunc for the `config_json` field.
//
// It removes the following fields:
//
// * `id`:      an auto-incrementing ID Grafana assigns to dashboards upon
//              creation. We cannot know this before creation and therefore it cannot
//              be managed in code.
// * `version`: is incremented by Grafana each time a dashboard changes.
func normalizeDashboardConfigJSON(config interface{}) string {
	var dashboardJSON map[string]interface{}
	switch config.(type) {
	case map[string]interface{}:
		dashboardJSON = config.(map[string]interface{})
	case string:
		dashboardJSON = unmarshalDashboardConfigJSON(config.(string))
	}
<<<<<<< HEAD

	// Some properties are managed by this provider and are thus not
	// significant when included in the JSON.
	delete(configMap, "id")
	delete(configMap, "version")
	delete(configMap, "uid")

	ret, err := json.Marshal(configMap)
	if err != nil {
		// Should never happen.
		return configJSON
	}

	sha256_store := os.Getenv("GRAFANA_CONFIG_JSON_SHA256")
	if sha256_store == "yes" {
		configHash := sha256.Sum256([]byte(ret))
		return string(configHash[:])
	} else {
		return string(ret)
	}
=======
	delete(dashboardJSON, "id")
	delete(dashboardJSON, "version")
	j, _ := json.Marshal(dashboardJSON)
	return string(j)
>>>>>>> 944df9c5
}<|MERGE_RESOLUTION|>--- conflicted
+++ resolved
@@ -1,11 +1,11 @@
 package grafana
 
 import (
-	"os"
+	"context"
 	"crypto/sha256"
-	"context"
 	"encoding/json"
 	"fmt"
+	"os"
 	"strconv"
 	"strings"
 
@@ -71,24 +71,6 @@
 				ValidateFunc: validateDashboardConfigJSON,
 				Description:  "The complete dashboard model JSON.",
 			},
-			"overwrite": {
-				Type:        schema.TypeBool,
-				Optional:    true,
-				Description: "Set to true if you want to overwrite existing dashboard with newer version, same dashboard title in folder or same dashboard uid.",
-			},
-		},
-		SchemaVersion: 1,
-		StateUpgraders: []schema.StateUpgrader{
-			{
-				Type:    resourceDashboardV0().CoreConfigSchema().ImpliedType(),
-				Upgrade: resourceDashboardStateUpgradeV0,
-				Version: 0,
-			},
-		},
-	}
-}
-
-<<<<<<< HEAD
 			"config_json_sha256": {
 				Type:     schema.TypeBool,
 				Optional: true,
@@ -100,8 +82,23 @@
 				},
 				Description: "Set to true if you want to save only the sha256sum instead of complete dashboard model JSON in the tfstate.",
 			},
-
-=======
+			"overwrite": {
+				Type:        schema.TypeBool,
+				Optional:    true,
+				Description: "Set to true if you want to overwrite existing dashboard with newer version, same dashboard title in folder or same dashboard uid.",
+			},
+		},
+		SchemaVersion: 1,
+		StateUpgraders: []schema.StateUpgrader{
+			{
+				Type:    resourceDashboardV0().CoreConfigSchema().ImpliedType(),
+				Upgrade: resourceDashboardStateUpgradeV0,
+				Version: 0,
+			},
+		},
+	}
+}
+
 // resourceDashboardV0 is the original schema for this resource. For a long
 // time we relied on the `slug` field as our ID - even long after it was
 // deprecated in Grafana. In Grafana 8, slug endpoints were completely removed
@@ -128,7 +125,6 @@
 				StateFunc:    normalizeDashboardConfigJSON,
 				ValidateFunc: validateDashboardConfigJSON,
 			},
->>>>>>> 944df9c5
 			"overwrite": {
 				Type:     schema.TypeBool,
 				Optional: true,
@@ -232,9 +228,6 @@
 	}
 
 	configJSON := normalizeDashboardConfigJSON(remoteDashJSON)
-	d.Set("config_json", configJSON)
-
-<<<<<<< HEAD
 	if d.Get("config_json_sha256").(bool) == true {
 		configHash := sha256.Sum256([]byte(configJSON))
 		d.Set("config_json", string(configHash[:]))
@@ -242,10 +235,7 @@
 		d.Set("config_json", configJSON)
 	}
 
-	return nil
-=======
 	return diags
->>>>>>> 944df9c5
 }
 
 func UpdateDashboard(ctx context.Context, d *schema.ResourceData, meta interface{}) diag.Diagnostics {
@@ -326,31 +316,14 @@
 	case string:
 		dashboardJSON = unmarshalDashboardConfigJSON(config.(string))
 	}
-<<<<<<< HEAD
-
-	// Some properties are managed by this provider and are thus not
-	// significant when included in the JSON.
-	delete(configMap, "id")
-	delete(configMap, "version")
-	delete(configMap, "uid")
-
-	ret, err := json.Marshal(configMap)
-	if err != nil {
-		// Should never happen.
-		return configJSON
-	}
-
-	sha256_store := os.Getenv("GRAFANA_CONFIG_JSON_SHA256")
-	if sha256_store == "yes" {
-		configHash := sha256.Sum256([]byte(ret))
-		return string(configHash[:])
-	} else {
-		return string(ret)
-	}
-=======
 	delete(dashboardJSON, "id")
 	delete(dashboardJSON, "version")
 	j, _ := json.Marshal(dashboardJSON)
-	return string(j)
->>>>>>> 944df9c5
+	sha256_store := os.Getenv("GRAFANA_CONFIG_JSON_SHA256")
+	if sha256_store == "yes" {
+		configHash := sha256.Sum256([]byte(j))
+		return string(configHash[:])
+	} else {
+		return string(j)
+	}
 }