package grafana

import (
	"github.com/hashicorp/terraform/helper/logging"
	"github.com/hashicorp/terraform/helper/schema"
	"github.com/hashicorp/terraform/terraform"

	gapi "github.com/grafana/grafana-api-golang-client"
)

func Provider() terraform.ResourceProvider {
	return &schema.Provider{
		Schema: map[string]*schema.Schema{
			"url": {
				Type:        schema.TypeString,
				Required:    true,
				DefaultFunc: schema.EnvDefaultFunc("GRAFANA_URL", nil),
				Description: "URL of the root of the target Grafana server.",
			},
			"auth": {
				Type:        schema.TypeString,
				Required:    true,
				Sensitive:   true,
				DefaultFunc: schema.EnvDefaultFunc("GRAFANA_AUTH", nil),
				Description: "Credentials for accessing the Grafana API.",
			},
		},

		ResourcesMap: map[string]*schema.Resource{
			"grafana_alert_notification": ResourceAlertNotification(),
			"grafana_dashboard":          ResourceDashboard(),
			"grafana_data_source":        ResourceDataSource(),
			"grafana_folder":             ResourceFolder(),
			"grafana_organization":       ResourceOrganization(),
<<<<<<< HEAD
			"grafana_team":               ResourceTeam(),
=======
			"grafana_user":               ResourceUser(),
>>>>>>> de7a0b78
		},

		ConfigureFunc: providerConfigure,
	}
}

func providerConfigure(d *schema.ResourceData) (interface{}, error) {
	client, err := gapi.New(
		d.Get("auth").(string),
		d.Get("url").(string),
	)
	if err != nil {
		return nil, err
	}

	client.Transport = logging.NewTransport("Grafana", client.Transport)

	return client, nil
}<|MERGE_RESOLUTION|>--- conflicted
+++ resolved
@@ -32,11 +32,8 @@
 			"grafana_data_source":        ResourceDataSource(),
 			"grafana_folder":             ResourceFolder(),
 			"grafana_organization":       ResourceOrganization(),
-<<<<<<< HEAD
 			"grafana_team":               ResourceTeam(),
-=======
 			"grafana_user":               ResourceUser(),
->>>>>>> de7a0b78
 		},
 
 		ConfigureFunc: providerConfigure,
